--- conflicted
+++ resolved
@@ -312,7 +312,6 @@
     *,
     device: Optional[str] = None,
 ) -> Tuple[np.ndarray]:
-<<<<<<< HEAD
     return tuple(
         _to_device(np.asarray(np.triu_indices(n=n_rows, k=k, m=n_cols)), device=device)
     )
@@ -346,6 +345,3 @@
         encoding=encoding,
         max_rows=max_rows,
     )
-=======
-    return tuple(np.asarray(np.triu_indices(n=n_rows, k=k, m=n_cols)))
->>>>>>> d128f231
