# local
import ivy
from ivy.functional.frontends.torch.func_wrapper import (
    to_ivy_arrays_and_back,
    to_ivy_shape,
)
from ivy.func_wrapper import (
    with_unsupported_dtypes,
    with_supported_dtypes,
)
import ivy.functional.frontends.torch as torch_frontend


@to_ivy_arrays_and_back
@with_unsupported_dtypes({"2.1.2 and below": ("float16",)}, "torch")
def arange(
    start=0,
    end=None,
    step=1,
    *,
    out=None,
    dtype=None,
    layout=None,
    device=None,
    requires_grad=False,
):
    return ivy.arange(start, end, step, dtype=dtype, device=device, out=out)


@to_ivy_arrays_and_back
def as_strided(input, size, stride, storage_offset=None):
    ind = ivy.array([0], dtype=ivy.int64)
    for i, (size_i, stride_i) in enumerate(zip(size, stride)):
        r_size = [1] * len(stride)
        r_size[i] = -1
        ind = ind + ivy.reshape(ivy.arange(size_i), r_size) * stride_i
    if storage_offset:
        ind = ind + storage_offset
    # in case the input is a non-contiguous native array,
    # the return will differ from torch.as_strided
    if ivy.is_ivy_array(input) and input.base is not None:
        return ivy.gather(ivy.flatten(input.base), ind)
    return ivy.gather(ivy.flatten(input), ind)


@to_ivy_arrays_and_back
def as_tensor(
    data,
    *,
    dtype=None,
    device=None,
):
    if dtype is None:
        if isinstance(data, int):
            dtype = ivy.int64
        elif isinstance(data, float):
            dtype = torch_frontend.get_default_dtype()
        elif isinstance(data, (list, tuple)):
            if all(isinstance(d, int) for d in data):
                dtype = ivy.int64
            else:
                dtype = torch_frontend.get_default_dtype()
    return ivy.asarray(data, dtype=dtype, device=device)


@to_ivy_arrays_and_back
def asarray(
    obj,
    *,
    dtype=None,
    device=None,
    copy=None,
):
    return ivy.asarray(obj, copy=copy, dtype=dtype, device=device)


@with_supported_dtypes({"2.1.2 and below": ("float32", "float64")}, "torch")
@to_ivy_arrays_and_back
def complex(
    real,
    imag,
    *,
    out=None,
):
    assert real.dtype == imag.dtype, TypeError(
        "Expected real and imag to have the same dtype, "
        f" but got real.dtype = {real.dtype} and imag.dtype = {imag.dtype}."
    )

    complex_dtype = ivy.complex64 if real.dtype != ivy.float64 else ivy.complex128
    complex_array = real + imag * 1j
    return complex_array.astype(complex_dtype, out=out)


@to_ivy_arrays_and_back
def empty(
    *args,
    size=None,
    out=None,
    dtype=None,
    layout=None,
    device=None,
    requires_grad=False,
    pin_memory=False,
    memory_format=None,
):
    if args and size:
        raise TypeError("empty() got multiple values for argument 'shape'")
    if size is None:
        size = args[0] if isinstance(args[0], (tuple, list, ivy.Shape)) else args
    return ivy.empty(shape=size, dtype=dtype, device=device, out=out)


@to_ivy_arrays_and_back
def empty_like(
    input,
    *,
    dtype=None,
    layout=None,
    device=None,
    requires_grad=False,
    memory_format=None,
):
    ret = ivy.empty_like(input, dtype=dtype, device=device)
    return ret


@to_ivy_arrays_and_back
def empty_strided(
    size,
    stride,
    *,
    dtype=None,
    layout=None,
    device=None,
    requires_grad=False,
    pin_memory=False,
):
    max_offsets = [(s - 1) * st for s, st in zip(size, stride)]
    items = sum(max_offsets) + 1
    empty_array = empty(items, dtype=dtype, device=device)
    strided_array = as_strided(empty_array, size, stride)
    return strided_array


@to_ivy_arrays_and_back
def eye(
    n, m=None, *, out=None, dtype=None, layout=None, device=None, requires_grad=False
):
    return ivy.eye(n, m, dtype=dtype, device=device, out=out)


@to_ivy_arrays_and_back
def from_dlpack(ext_tensor):
    return ivy.from_dlpack(ext_tensor)


@to_ivy_arrays_and_back
def from_numpy(data, /):
    return ivy.asarray(data, dtype=ivy.dtype(data))


@to_ivy_arrays_and_back
def frombuffer(
    buffer,
    *,
    dtype,
    count=-1,
    offset=0,
    requires_grad=False,
):
    return ivy.frombuffer(buffer, dtype=dtype, count=count, offset=offset)


@to_ivy_arrays_and_back
def full(
    size,
    fill_value,
    *,
    out=None,
    dtype=None,
    layout=None,
    device=None,
    requires_grad=None,
):
    ret = ivy.full(size, fill_value, dtype=dtype, device=device, out=out)
    return ret


@to_ivy_arrays_and_back
def full_like(
    input,
    fill_value,
    *,
    dtype=None,
    layout=None,
    device=None,
    requires_grad=False,
    memory_format=None,
):
    fill_value = ivy.to_scalar(fill_value)
    return ivy.full_like(input, fill_value, dtype=dtype, device=device)


@to_ivy_arrays_and_back
def heaviside(input, values, *, out=None):
    return ivy.heaviside(input, values, out=out)


@to_ivy_arrays_and_back
@with_unsupported_dtypes({"2.1.2 and below": ("float16",)}, "torch")
def linspace(
    start,
    end,
    steps,
    *,
    out=None,
    dtype=None,
    device=None,
    layout=None,
    requires_grad=False,
):
    ret = ivy.linspace(start, end, num=steps, dtype=dtype, device=device, out=out)
    return ret


@to_ivy_arrays_and_back
<<<<<<< HEAD
def loadtxt(
    fname,
    dtype=float,
    comments="#",
    delimiter=None,
    converters=None,
    skiprows=0,
    usecols=None,
    unpack=False,
    ndmin=0,
    encoding="bytes",
    max_rows=None,
    *,
    like=None,
):
    return ivy.loadtxt(
        fname,
        dtype=dtype,
        comments=comments,
        delimiter=delimiter,
        converters=converters,
        skiprows=skiprows,
        usecols=usecols,
        unpack=unpack,
        ndmin=ndmin,
        encoding=encoding,
        max_rows=max_rows,
    )


@to_ivy_arrays_and_back
@with_unsupported_dtypes({"2.0.1 and below": ("float16",)}, "torch")
=======
@with_unsupported_dtypes({"2.1.2 and below": ("float16",)}, "torch")
>>>>>>> d128f231
def logspace(
    start,
    end,
    steps,
    *,
    base=10.0,
    out=None,
    dtype=None,
    layout=None,
    device=None,
    requires_grad=False,
):
    ret = ivy.logspace(
        start, end, num=steps, base=base, dtype=dtype, device=device, out=out
    )
    return ret


@to_ivy_shape
@to_ivy_arrays_and_back
def ones(*args, size=None, out=None, dtype=None, device=None, requires_grad=False):
    if args and size:
        raise TypeError("ones() got multiple values for argument 'shape'")
    if size is None:
        size = args[0] if isinstance(args[0], (tuple, list, ivy.Shape)) else args
    return ivy.ones(shape=size, dtype=dtype, device=device, out=out)


@to_ivy_arrays_and_back
def ones_like_v_0p3p0_to_0p3p1(input, out=None):
    return ivy.ones_like(input, out=None)


@to_ivy_arrays_and_back
def ones_like_v_0p4p0_and_above(
    input,
    *,
    dtype=None,
    layout=None,
    device=None,
    requires_grad=False,
    memory_format=None,
):
    ret = ivy.ones_like(input, dtype=dtype, device=device)
    return ret


@with_supported_dtypes({"2.1.2 and below": ("float32", "float64")}, "torch")
@to_ivy_arrays_and_back
def polar(
    abs,
    angle,
    *,
    out=None,
):
    return complex(abs * angle.cos(), abs * angle.sin(), out=out)


@to_ivy_arrays_and_back
@with_unsupported_dtypes({"2.1.2 and below": ("float16",)}, "torch")
def range(
    *args,
    dtype=None,
    layout=None,
    device=None,
    requires_grad=False,
):
    if len(args) == 1:
        end = args[0]
        start = 0
        step = 1
    elif len(args) == 2:
        end = args[1]
        start = args[0]
        step = 1
    elif len(args) == 3:
        start, end, step = args
    else:
        ivy.utils.assertions.check_true(
            len(args) == 1 or len(args) == 3,
            "only 1 or 3 positional arguments are supported",
        )
    range_vec = []
    elem = start
    while 1:
        range_vec = range_vec + [elem]
        elem += step
        if start == end:
            break
        if start < end:
            if elem > end:
                break
        else:
            if elem < end:
                break
    return ivy.array(range_vec, dtype=dtype, device=device)


@to_ivy_arrays_and_back
def tensor(
    data,
    *,
    dtype=None,
    device=None,
    requires_grad=False,
    pin_memory=False,
):
    return ivy.array(data, dtype=dtype, device=device)


@to_ivy_shape
@to_ivy_arrays_and_back
def zeros(*args, size=None, out=None, dtype=None, device=None, requires_grad=False):
    if args and size:
        raise TypeError("zeros() got multiple values for argument 'shape'")
    if size is None:
        size = args[0] if isinstance(args[0], (tuple, list, ivy.Shape)) else args
    return ivy.zeros(shape=size, dtype=dtype, device=device, out=out)


@to_ivy_arrays_and_back
def zeros_like(
    input,
    *,
    dtype=None,
    layout=None,
    device=None,
    requires_grad=False,
    memory_format=None,
):
    ret = ivy.zeros_like(input, dtype=dtype, device=device)
    return ret<|MERGE_RESOLUTION|>--- conflicted
+++ resolved
@@ -225,7 +225,6 @@
 
 
 @to_ivy_arrays_and_back
-<<<<<<< HEAD
 def loadtxt(
     fname,
     dtype=float,
@@ -257,10 +256,7 @@
 
 
 @to_ivy_arrays_and_back
-@with_unsupported_dtypes({"2.0.1 and below": ("float16",)}, "torch")
-=======
 @with_unsupported_dtypes({"2.1.2 and below": ("float16",)}, "torch")
->>>>>>> d128f231
 def logspace(
     start,
     end,
