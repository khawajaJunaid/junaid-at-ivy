--- conflicted
+++ resolved
@@ -103,7 +103,6 @@
 
 
 @to_ivy_arrays_and_back
-<<<<<<< HEAD
 def inv_ex(input, *, check_errors=False, out=None):
     try:
         inputInv = ivy.inv(input, out=out)
@@ -116,8 +115,8 @@
             inputInv = input * math.nan
             info = ivy.ones(input.shape[:-2], dtype=ivy.int32)
             return inputInv, info
-=======
+
+
 @with_unsupported_dtypes({"1.11.0 and below": ("bfloat16", "float16")}, "torch")
 def eig(input, *, out=None):
-    return ivy.eig(input, out=out)
->>>>>>> ffc06553
+    return ivy.eig(input, out=out)