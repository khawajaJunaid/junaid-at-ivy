# local
import ivy
from ivy.func_wrapper import with_supported_dtypes
from ivy.functional.frontends.paddle.func_wrapper import to_ivy_arrays_and_back
from ivy.functional.frontends.paddle.tensor.math import tanh as paddle_tanh


@with_supported_dtypes({"2.4.2 and below": ("float32", "float64")}, "paddle")
@to_ivy_arrays_and_back
def selu(
    x,
    /,
    *,
    alpha=1.6732632423543772848170429916717,
    scale=1.0507009873554804934193349852946,
    name=None,
):
    if scale <= 1.0:
        raise ValueError(f"The scale must be greater than 1.0. Received: {scale}.")

    if alpha < 0:
        raise ValueError(f"The alpha must be no less than zero. Received: {alpha}.")

    ret = ivy.where(x > 0, x, alpha * ivy.expm1(x))
    arr = scale * ret
    return ivy.astype(arr, x.dtype)


tanh = paddle_tanh


@with_supported_dtypes({"2.4.2 and below": ("float32", "float64")}, "paddle")
@to_ivy_arrays_and_back
def hardshrink(x, threshold=0.5, name=None):
    mask = ivy.logical_or(ivy.greater(x, threshold), ivy.less(x, -threshold))
    return ivy.where(mask, x, 0.0)


@with_supported_dtypes({"2.4.2 and below": ("float32", "float64")}, "paddle")
@to_ivy_arrays_and_back
def hardtanh(
    x,
    /,
    *,
    min=-1.0,
    max=1.0,
    name=None,
):
    less = ivy.where(ivy.less(x, min), min, x)
    ret = ivy.where(ivy.greater(x, max), max, less).astype(x.dtype)
    return ret


@with_supported_dtypes({"2.4.2 and below": ("float32", "float64")}, "paddle")
@to_ivy_arrays_and_back
def gelu(x, approximate=False, name=None):
    return ivy.gelu(x, approximate=approximate)


@with_supported_dtypes({"2.4.2 and below": ("float32", "float64")}, "paddle")
@to_ivy_arrays_and_back
def hardsigmoid(x, slope=0.1666667, offset=0.5, name=None):
    ret = ivy.minimum(ivy.maximum(ivy.add(ivy.multiply(x, slope), offset), 0), 1)
    return ret


@with_supported_dtypes({"2.4.2 and below": ("float32", "float64")}, "paddle")
@to_ivy_arrays_and_back
def relu6(x, name=None):
    return ivy.relu6(x)


@with_supported_dtypes({"2.4.2 and below": ("float32", "float64")}, "paddle")
@to_ivy_arrays_and_back
def softshrink(
    x,
    /,
    *,
    threshold=0.5,
    name=None,
):
    low = ivy.where(ivy.less(x, -threshold), ivy.add(x, threshold), 0)
    up = ivy.where(ivy.greater(x, threshold), ivy.subtract(x, threshold), 0)
    add = ivy.add(low, up)
    return ivy.astype(add, x.dtype)


@with_supported_dtypes({"2.4.2 and below": ("float32", "float64")}, "paddle")
@to_ivy_arrays_and_back
def softsign(
    x,
    /,
    *,
    name=None,
):
    return ivy.divide(x, ivy.add(1, ivy.abs(x)))


@with_supported_dtypes({"2.4.2 and below": ("float32", "float64")}, "paddle")
@to_ivy_arrays_and_back
<<<<<<< HEAD
def mish(x, name=None):
    return ivy.mish(x)
=======
def log_softmax(x, axis=-1, dtype=None, name=None):
    x = ivy.astype(x, dtype) if dtype else x
    ret = ivy.log_softmax(x, axis=axis)
    ret = ivy.astype(ret, dtype) if dtype else ret
    return ret


@with_supported_dtypes({"2.4.2 and below": ("float32", "float64")}, "paddle")
@to_ivy_arrays_and_back
def prelu(x, weight, data_format="NCHW", name=None):
    return ivy.add(ivy.maximum(0, x), ivy.multiply(weight, ivy.minimum(0, x)))
>>>>>>> 3624bb21
<|MERGE_RESOLUTION|>--- conflicted
+++ resolved
@@ -98,10 +98,6 @@
 
 @with_supported_dtypes({"2.4.2 and below": ("float32", "float64")}, "paddle")
 @to_ivy_arrays_and_back
-<<<<<<< HEAD
-def mish(x, name=None):
-    return ivy.mish(x)
-=======
 def log_softmax(x, axis=-1, dtype=None, name=None):
     x = ivy.astype(x, dtype) if dtype else x
     ret = ivy.log_softmax(x, axis=axis)
@@ -113,4 +109,9 @@
 @to_ivy_arrays_and_back
 def prelu(x, weight, data_format="NCHW", name=None):
     return ivy.add(ivy.maximum(0, x), ivy.multiply(weight, ivy.minimum(0, x)))
->>>>>>> 3624bb21
+
+
+@with_supported_dtypes({"2.4.2 and below": ("float32", "float64")}, "paddle")
+@to_ivy_arrays_and_back
+def mish(x, name=None):
+    return ivy.mish(x)