# global
import numpy as np
from hypothesis import given, strategies as st

# local
import ivy_tests.test_ivy.helpers as helpers
import ivy.functional.backends.numpy as ivy_np
import ivy_tests.test_ivy.test_frontends.test_numpy.helpers as np_frontend_helpers


# add
@given(
    dtype_and_x=helpers.dtype_and_values(
        available_dtypes=ivy_np.valid_float_dtypes, num_arrays=2
    ),
    dtype=st.sampled_from(ivy_np.valid_float_dtypes + (None,)),
    where=np_frontend_helpers.where(),
    as_variable=helpers.array_bools(),
    with_out=st.booleans(),
    num_positional_args=helpers.num_positional_args(
        fn_name="ivy.functional.frontends.numpy.add"
    ),
    native_array=helpers.array_bools(),
)
def test_numpy_add(
    dtype_and_x,
    dtype,
    where,
    as_variable,
    with_out,
    num_positional_args,
    native_array,
    fw,
):
    input_dtype, x = dtype_and_x
    where = np_frontend_helpers.handle_where_and_array_bools(
        where=where,
        input_dtype=input_dtype,
        as_variable=as_variable,
        native_array=native_array,
    )
    np_frontend_helpers.test_frontend_function(
        input_dtypes=input_dtype,
        as_variable_flags=as_variable,
        with_out=with_out,
        num_positional_args=num_positional_args,
        native_array_flags=native_array,
        fw=fw,
        frontend="numpy",
        fn_name="add",
        x1=np.asarray(x[0], dtype=input_dtype[0]),
        x2=np.asarray(x[1], dtype=input_dtype[1]),
        out=None,
        where=where,
        casting="same_kind",
        order="k",
        dtype=dtype,
        subok=True,
        test_values=False,
    )


# subtract
@given(
    dtype_and_x=helpers.dtype_and_values(
        available_dtypes=ivy_np.valid_float_dtypes, num_arrays=2
    ),
    dtype=st.sampled_from(ivy_np.valid_float_dtypes + (None,)),
    where=np_frontend_helpers.where(),
    as_variable=helpers.array_bools(),
    with_out=st.booleans(),
    num_positional_args=helpers.num_positional_args(
        fn_name="ivy.functional.frontends.numpy.subtract"
    ),
    native_array=helpers.array_bools(),
)
def test_numpy_subtract(
    dtype_and_x,
    dtype,
    where,
    as_variable,
    with_out,
    num_positional_args,
    native_array,
    fw,
):
    input_dtype, x = dtype_and_x
    where = np_frontend_helpers.handle_where_and_array_bools(
        where=where,
        input_dtype=input_dtype,
        as_variable=as_variable,
        native_array=native_array,
    )
    np_frontend_helpers.test_frontend_function(
        input_dtypes=input_dtype,
        as_variable_flags=as_variable,
        with_out=with_out,
        num_positional_args=num_positional_args,
        native_array_flags=native_array,
        fw=fw,
        frontend="numpy",
        fn_name="subtract",
        x1=np.asarray(x[0], dtype=input_dtype[0]),
        x2=np.asarray(x[1], dtype=input_dtype[1]),
        out=None,
        where=where,
        casting="same_kind",
        order="k",
        dtype=dtype,
        subok=True,
        test_values=False,
    )


<<<<<<< HEAD
# vdot
@given(
    dtype_and_x=helpers.dtype_and_values(
        available_dtypes=ivy_np.valid_float_dtypes, num_arrays=2
    ),
    as_variable=helpers.array_bools(),
    num_positional_args=helpers.num_positional_args(
        fn_name="ivy.functional.frontends.numpy.vdot"
    ),
    native_array=helpers.array_bools(),
)
def test_numpy_vdot(
    dtype_and_x,
    as_variable,
    num_positional_args,
    native_array,
    fw,
):
    input_dtype, x = dtype_and_x
    helpers.test_frontend_function(
        input_dtypes=input_dtype,
        as_variable_flags=as_variable,
        with_out=False,
        num_positional_args=num_positional_args,
        native_array_flags=native_array,
        fw=fw,
        frontend="numpy",
        fn_name="vdot",
        a=np.asarray(x[0], dtype=input_dtype[0]),
        b=np.asarray(x[1], dtype=input_dtype[1]),
        test_values=False,
    )


=======
>>>>>>> ba2f787d
# divide
@given(
    dtype_and_x=helpers.dtype_and_values(
        available_dtypes=ivy_np.valid_float_dtypes, num_arrays=2
    ),
    dtype=st.sampled_from(ivy_np.valid_float_dtypes + (None,)),
    where=np_frontend_helpers.where(),
    as_variable=helpers.array_bools(),
    with_out=st.booleans(),
    num_positional_args=helpers.num_positional_args(
        fn_name="ivy.functional.frontends.numpy.divide"
    ),
    native_array=helpers.array_bools(),
)
def test_numpy_divide(
    dtype_and_x,
    dtype,
    where,
    as_variable,
    with_out,
    num_positional_args,
    native_array,
    fw,
):
    input_dtype, x = dtype_and_x
    where = np_frontend_helpers.handle_where_and_array_bools(
        where=where,
        input_dtype=input_dtype,
        as_variable=as_variable,
        native_array=native_array,
    )
    np_frontend_helpers.test_frontend_function(
        input_dtypes=input_dtype,
        as_variable_flags=as_variable,
        with_out=with_out,
        num_positional_args=num_positional_args,
        native_array_flags=native_array,
        fw=fw,
        frontend="numpy",
        fn_name="divide",
        x1=np.asarray(x[0], dtype=input_dtype[0]),
        x2=np.asarray(x[1], dtype=input_dtype[1]),
        out=None,
        where=where,
        casting="same_kind",
        order="k",
        dtype=dtype,
        subok=True,
        test_values=False,
    )


# multiply
@given(
    dtype_and_x=helpers.dtype_and_values(
        available_dtypes=ivy_np.valid_float_dtypes, num_arrays=2
    ),
    dtype=st.sampled_from(ivy_np.valid_float_dtypes + (None,)),
    where=np_frontend_helpers.where(),
    as_variable=helpers.array_bools(),
    with_out=st.booleans(),
    num_positional_args=helpers.num_positional_args(
        fn_name="ivy.functional.frontends.numpy.multiply"
    ),
    native_array=helpers.array_bools(),
)
def test_numpy_multiply(
    dtype_and_x,
    dtype,
    where,
    as_variable,
    with_out,
    num_positional_args,
    native_array,
    fw,
):
    input_dtype, x = dtype_and_x
    where = np_frontend_helpers.handle_where_and_array_bools(
        where=where,
        input_dtype=input_dtype,
        as_variable=as_variable,
        native_array=native_array,
    )
    np_frontend_helpers.test_frontend_function(
        input_dtypes=input_dtype,
        as_variable_flags=as_variable,
        with_out=with_out,
        num_positional_args=num_positional_args,
        native_array_flags=native_array,
        fw=fw,
        frontend="numpy",
        fn_name="multiply",
        x1=np.asarray(x[0], dtype=input_dtype[0]),
        x2=np.asarray(x[1], dtype=input_dtype[1]),
        out=None,
        where=where,
        casting="same_kind",
        order="k",
        dtype=dtype,
        subok=True,
        test_values=False,
    )


# square
@given(
    dtype_and_x=helpers.dtype_and_values(available_dtypes=ivy_np.valid_numeric_dtypes),
    dtype=st.sampled_from(ivy_np.valid_numeric_dtypes + (None,)),
    where=np_frontend_helpers.where(),
    as_variable=helpers.array_bools(),
    with_out=st.booleans(),
    num_positional_args=helpers.num_positional_args(
        fn_name="ivy.functional.frontends.numpy.square"
    ),
    native_array=helpers.array_bools(),
)
def test_numpy_square(
    dtype_and_x,
    dtype,
    where,
    as_variable,
    with_out,
    num_positional_args,
    native_array,
    fw,
):
    input_dtype, x = dtype_and_x
    where = np_frontend_helpers.handle_where_and_array_bools(
        where=where,
        input_dtype=input_dtype,
        as_variable=as_variable,
        native_array=native_array,
    )
    np_frontend_helpers.test_frontend_function(
        input_dtypes=input_dtype,
        as_variable_flags=as_variable,
        with_out=with_out,
        num_positional_args=num_positional_args,
        native_array_flags=native_array,
        fw=fw,
        frontend="numpy",
        fn_name="square",
        x=np.asarray(x, dtype=input_dtype),
        out=None,
        where=where,
        casting="same_kind",
        order="k",
        dtype=dtype,
        subok=True,
        test_values=False,
    )<|MERGE_RESOLUTION|>--- conflicted
+++ resolved
@@ -112,7 +112,6 @@
     )
 
 
-<<<<<<< HEAD
 # vdot
 @given(
     dtype_and_x=helpers.dtype_and_values(
@@ -147,8 +146,6 @@
     )
 
 
-=======
->>>>>>> ba2f787d
 # divide
 @given(
     dtype_and_x=helpers.dtype_and_values(
