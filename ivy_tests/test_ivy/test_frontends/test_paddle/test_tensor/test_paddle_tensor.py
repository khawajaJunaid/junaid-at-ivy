# global
import ivy
from hypothesis import strategies as st, assume, given
import numpy as np

# local
import ivy_tests.test_ivy.helpers as helpers
from ivy_tests.test_ivy.helpers import handle_frontend_method
from ivy.functional.frontends.paddle import Tensor


CLASS_TREE = "ivy.functional.frontends.paddle.Tensor"


# Helpers #
# ------- #


@st.composite
def _reshape_helper(draw):
    # generate a shape s.t len(shape) > 0
    shape = draw(
        helpers.get_shape(
            allow_none=False,
            min_num_dims=1,
            max_num_dims=3,
            min_dim_size=1,
            max_dim_size=3,
        )
    )

    reshape_shape = draw(helpers.reshape_shapes(shape=shape))

    dtypes, x = draw(
        helpers.dtype_and_values(
            available_dtypes=helpers.get_dtypes("valid"),
            shape=shape,
        )
    )
    return dtypes, x, reshape_shape


@st.composite
def _setitem_helper(draw, available_dtypes, allow_neg_step=True):
    input_dtype, x, index = draw(
        helpers.dtype_array_index(
            available_dtypes=available_dtypes,
            allow_neg_step=allow_neg_step,
        )
    )
    val_dtype, val = draw(
        helpers.dtype_and_values(
            available_dtypes=available_dtypes,
            shape=x[index].shape,
        )
    )
    return input_dtype + val_dtype, x, index, val[0]


@st.composite
def _get_dtype_and_square_matrix(draw):
    dim_size = draw(helpers.ints(min_value=2, max_value=5))
    dtype = draw(helpers.get_dtypes("float", index=1, full=False))
    mat = draw(
        helpers.array_values(
            dtype=dtype[0], shape=(dim_size, dim_size), min_value=0, max_value=10
        )
    )
    return dtype, mat


# Tests #
# ----- #


@given(
    dtype_x=helpers.dtype_and_values(
        available_dtypes=helpers.get_dtypes("valid", prune_function=False)
    ).filter(lambda x: "bfloat16" not in x[0]),
)
def test_paddle_tensor_property_device(
    dtype_x,
):
    _, data = dtype_x
    x = Tensor(data[0])
    x.ivy_array = data[0]
    ivy.utils.assertions.check_equal(
        x.place, ivy.dev(ivy.array(data[0])), as_array=False
    )


@given(
    dtype_x=helpers.dtype_and_values(
        available_dtypes=helpers.get_dtypes("valid", prune_function=False)
    ).filter(lambda x: "bfloat16" not in x[0]),
)
def test_paddle_tensor_property_dtype(
    dtype_x,
):
    dtype, data = dtype_x
    x = Tensor(data[0])
    x.ivy_array = data[0]
    ivy.utils.assertions.check_equal(x.dtype, dtype[0], as_array=False)


@given(
    dtype_x=helpers.dtype_and_values(
        available_dtypes=helpers.get_dtypes("valid", prune_function=False),
        ret_shape=True,
    ).filter(lambda x: "bfloat16" not in x[0]),
)
def test_paddle_tensor_property_shape(dtype_x):
    _, data, shape = dtype_x
    x = Tensor(data[0])
    ivy.utils.assertions.check_equal(
        x.ivy_array.shape, ivy.Shape(shape), as_array=False
    )


@given(
    dtype_x=helpers.dtype_and_values(
        available_dtypes=helpers.get_dtypes("valid", prune_function=False),
    ).filter(lambda x: "bfloat16" not in x[0]),
)
def test_paddle_tensor_property_ndim(
    dtype_x,
):
    _, data = dtype_x
    x = Tensor(data[0])
    ivy.utils.assertions.check_equal(x.ndim, data[0].ndim, as_array=False)


# reshape
@handle_frontend_method(
    class_tree=CLASS_TREE,
    init_tree="paddle.to_tensor",
    method_name="reshape",
    dtype_x_shape=_reshape_helper(),
)
def test_paddle_instance_reshape(
    dtype_x_shape,
    frontend_method_data,
    init_flags,
    method_flags,
    frontend,
    on_device,
):
    input_dtype, x, shape = dtype_x_shape
    assume(len(shape) != 0)
    shape = {
        "shape": shape,
    }
    helpers.test_frontend_method(
        init_input_dtypes=input_dtype,
        init_all_as_kwargs_np={
            "data": x[0],
        },
        method_input_dtypes=input_dtype,
        method_all_as_kwargs_np=shape,
        frontend_method_data=frontend_method_data,
        init_flags=init_flags,
        method_flags=method_flags,
        frontend=frontend,
        on_device=on_device,
    )


# __getitem__
@handle_frontend_method(
    class_tree=CLASS_TREE,
    init_tree="paddle.to_tensor",
    method_name="__getitem__",
    dtype_x_index=helpers.dtype_array_index(
        available_dtypes=helpers.get_dtypes("valid"),
        allow_neg_step=False,
    ),
)
def test_paddle_instance_getitem(
    dtype_x_index,
    frontend_method_data,
    init_flags,
    method_flags,
    frontend,
    on_device,
):
    input_dtype, x, index = dtype_x_index
    helpers.test_frontend_method(
        init_input_dtypes=[input_dtype[0]],
        init_all_as_kwargs_np={"data": x},
        method_input_dtypes=[input_dtype[1]],
        method_all_as_kwargs_np={"item": index},
        frontend_method_data=frontend_method_data,
        init_flags=init_flags,
        method_flags=method_flags,
        frontend=frontend,
        on_device=on_device,
    )


# __setitem__
@handle_frontend_method(
    class_tree=CLASS_TREE,
    init_tree="paddle.to_tensor",
    method_name="__setitem__",
    dtypes_x_index_val=_setitem_helper(
        available_dtypes=helpers.get_dtypes("valid"),
    ),
)
def test_paddle_instance_setitem(
    dtypes_x_index_val,
    frontend_method_data,
    init_flags,
    method_flags,
    frontend,
    on_device,
):
    input_dtype, x, index, val = dtypes_x_index_val
    assume(len(index) != 0)
    helpers.test_frontend_method(
        init_input_dtypes=[input_dtype[0]],
        init_all_as_kwargs_np={"data": x},
        method_input_dtypes=[*input_dtype[1:]],
        method_all_as_kwargs_np={"item": index, "value": val},
        frontend_method_data=frontend_method_data,
        init_flags=init_flags,
        method_flags=method_flags,
        frontend=frontend,
        on_device=on_device,
    )


# dim
@handle_frontend_method(
    class_tree=CLASS_TREE,
    init_tree="paddle.to_tensor",
    method_name="dim",
    dtype_and_x=helpers.dtype_and_values(
        available_dtypes=helpers.get_dtypes("valid"),
    ),
)
def test_paddle_instance_dim(
    dtype_and_x,
    frontend_method_data,
    init_flags,
    method_flags,
    frontend,
    on_device,
):
    input_dtype, x = dtype_and_x
    helpers.test_frontend_method(
        init_input_dtypes=input_dtype,
        init_all_as_kwargs_np={
            "data": x[0],
        },
        method_input_dtypes=[],
        method_all_as_kwargs_np={},
        frontend_method_data=frontend_method_data,
        init_flags=init_flags,
        method_flags=method_flags,
        frontend=frontend,
        on_device=on_device,
    )


# abs
@handle_frontend_method(
    class_tree=CLASS_TREE,
    init_tree="paddle.to_tensor",
    method_name="abs",
    dtype_and_x=helpers.dtype_and_values(
        available_dtypes=helpers.get_dtypes("float"),
    ),
)
def test_torch_instance_abs(
    dtype_and_x,
    frontend_method_data,
    init_flags,
    method_flags,
    frontend,
    on_device,
):
    input_dtype, x = dtype_and_x
    helpers.test_frontend_method(
        init_input_dtypes=input_dtype,
        init_all_as_kwargs_np={
            "data": x[0],
        },
        method_input_dtypes=input_dtype,
        method_all_as_kwargs_np={},
        frontend_method_data=frontend_method_data,
        init_flags=init_flags,
        method_flags=method_flags,
        frontend=frontend,
        on_device=on_device,
    )


# sin
@handle_frontend_method(
    class_tree=CLASS_TREE,
    init_tree="paddle.to_tensor",
    method_name="sin",
    dtype_and_x=helpers.dtype_and_values(
        available_dtypes=helpers.get_dtypes("float"),
    ),
)
def test_paddle_sin(
    dtype_and_x,
    frontend_method_data,
    init_flags,
    method_flags,
    frontend,
    on_device,
):
    input_dtype, x = dtype_and_x
    helpers.test_frontend_method(
        init_input_dtypes=input_dtype,
        init_all_as_kwargs_np={
            "data": x[0],
        },
        method_input_dtypes=input_dtype,
        method_all_as_kwargs_np={},
        frontend_method_data=frontend_method_data,
        init_flags=init_flags,
        method_flags=method_flags,
        frontend=frontend,
        on_device=on_device,
    )


# sinh
@handle_frontend_method(
    class_tree=CLASS_TREE,
    init_tree="paddle.to_tensor",
    method_name="sinh",
    dtype_and_x=helpers.dtype_and_values(
        available_dtypes=helpers.get_dtypes("float"),
    ),
)
def test_paddle_sinh(
    dtype_and_x,
    frontend_method_data,
    init_flags,
    method_flags,
    frontend,
    on_device,
):
    input_dtype, x = dtype_and_x
    helpers.test_frontend_method(
        init_input_dtypes=input_dtype,
        init_all_as_kwargs_np={
            "data": x[0],
        },
        method_input_dtypes=input_dtype,
        method_all_as_kwargs_np={},
        frontend_method_data=frontend_method_data,
        init_flags=init_flags,
        method_flags=method_flags,
        frontend=frontend,
        on_device=on_device,
    )


# asin
@handle_frontend_method(
    class_tree=CLASS_TREE,
    init_tree="paddle.to_tensor",
    method_name="asin",
    dtype_and_x=helpers.dtype_and_values(
        available_dtypes=helpers.get_dtypes("float"),
    ),
)
def test_paddle_asin(
    dtype_and_x,
    frontend_method_data,
    init_flags,
    method_flags,
    frontend,
    on_device,
):
    input_dtype, x = dtype_and_x
    helpers.test_frontend_method(
        init_input_dtypes=input_dtype,
        init_all_as_kwargs_np={
            "data": x[0],
        },
        method_input_dtypes=input_dtype,
        method_all_as_kwargs_np={},
        frontend_method_data=frontend_method_data,
        init_flags=init_flags,
        method_flags=method_flags,
        frontend=frontend,
        on_device=on_device,
    )


# asinh
@handle_frontend_method(
    class_tree=CLASS_TREE,
    init_tree="paddle.to_tensor",
    method_name="asinh",
    dtype_and_x=helpers.dtype_and_values(
        available_dtypes=helpers.get_dtypes("float"),
    ),
)
def test_paddle_asinh(
    dtype_and_x,
    frontend_method_data,
    init_flags,
    method_flags,
    frontend,
    on_device,
):
    input_dtype, x = dtype_and_x
    helpers.test_frontend_method(
        init_input_dtypes=input_dtype,
        init_all_as_kwargs_np={
            "data": x[0],
        },
        method_input_dtypes=input_dtype,
        method_all_as_kwargs_np={},
        frontend_method_data=frontend_method_data,
        init_flags=init_flags,
        method_flags=method_flags,
        frontend=frontend,
        on_device=on_device,
    )


# log
@handle_frontend_method(
    class_tree=CLASS_TREE,
    init_tree="paddle.to_tensor",
    method_name="log",
    dtype_and_x=helpers.dtype_and_values(
        available_dtypes=helpers.get_dtypes("float"),
    ),
)
def test_paddle_log(
    dtype_and_x,
    frontend_method_data,
    init_flags,
    method_flags,
    frontend,
    on_device,
):
    input_dtype, x = dtype_and_x
    helpers.test_frontend_method(
        init_input_dtypes=input_dtype,
        init_all_as_kwargs_np={
            "data": x[0],
        },
        method_input_dtypes=input_dtype,
        method_all_as_kwargs_np={},
        frontend_method_data=frontend_method_data,
        init_flags=init_flags,
        method_flags=method_flags,
        frontend=frontend,
        on_device=on_device,
    )


# argmax
@handle_frontend_method(
    class_tree=CLASS_TREE,
    init_tree="paddle.to_tensor",
    method_name="argmax",
    dtype_x_axis=helpers.dtype_values_axis(
        available_dtypes=st.one_of(helpers.get_dtypes("float")),
        min_axis=-1,
        max_axis=0,
        min_num_dims=1,
        force_int_axis=True,
    ),
    keep_dims=st.booleans(),
)
def test_paddle_argmax(
    dtype_x_axis,
    keep_dims,
    frontend_method_data,
    init_flags,
    method_flags,
    frontend,
    on_device,
):
    input_dtypes, x, axis = dtype_x_axis
    helpers.test_frontend_method(
        init_input_dtypes=input_dtypes,
        init_all_as_kwargs_np={
            "object": x[0],
        },
        method_input_dtypes=input_dtypes,
        method_all_as_kwargs_np={
            "axis": axis,
            "keepdim": keep_dims,
        },
        frontend=frontend,
        frontend_method_data=frontend_method_data,
        init_flags=init_flags,
        method_flags=method_flags,
        on_device=on_device,
    )


# exp
@handle_frontend_method(
    class_tree=CLASS_TREE,
    init_tree="paddle.to_tensor",
    method_name="exp",
    dtype_and_x=helpers.dtype_and_values(
        available_dtypes=helpers.get_dtypes("float"),
    ),
)
def test_paddle_exp(
    dtype_and_x,
    frontend_method_data,
    init_flags,
    method_flags,
    frontend,
    on_device,
):
    input_dtype, x = dtype_and_x
    helpers.test_frontend_method(
        init_input_dtypes=input_dtype,
        init_all_as_kwargs_np={
            "data": x[0],
        },
        method_input_dtypes=input_dtype,
        method_all_as_kwargs_np={},
        frontend_method_data=frontend_method_data,
        init_flags=init_flags,
        method_flags=method_flags,
        frontend=frontend,
        on_device=on_device,
    )


# cos
@handle_frontend_method(
    class_tree=CLASS_TREE,
    init_tree="paddle.to_tensor",
    method_name="cos",
    dtype_and_x=helpers.dtype_and_values(
        available_dtypes=helpers.get_dtypes("float"),
    ),
)
def test_paddle_cos(
    dtype_and_x,
    frontend_method_data,
    init_flags,
    method_flags,
    frontend,
    on_device,
):
    input_dtype, x = dtype_and_x
    helpers.test_frontend_method(
        init_input_dtypes=input_dtype,
        init_all_as_kwargs_np={
            "data": x[0],
        },
        method_input_dtypes=input_dtype,
        method_all_as_kwargs_np={},
        frontend_method_data=frontend_method_data,
        init_flags=init_flags,
        method_flags=method_flags,
        frontend=frontend,
        on_device=on_device,
    )


# log10
@handle_frontend_method(
    class_tree=CLASS_TREE,
    init_tree="paddle.to_tensor",
    method_name="log10",
    dtype_and_x=helpers.dtype_and_values(
        available_dtypes=helpers.get_dtypes("float"),
    ),
)
def test_paddle_log10(
    dtype_and_x,
    frontend_method_data,
    init_flags,
    method_flags,
    frontend,
    on_device,
):
    input_dtype, x = dtype_and_x
    helpers.test_frontend_method(
        init_input_dtypes=input_dtype,
        init_all_as_kwargs_np={
            "data": x[0],
        },
        method_input_dtypes=input_dtype,
        method_all_as_kwargs_np={},
        frontend_method_data=frontend_method_data,
        init_flags=init_flags,
        method_flags=method_flags,
        frontend=frontend,
        on_device=on_device,
    )


# argsort
@handle_frontend_method(
    class_tree=CLASS_TREE,
    init_tree="paddle.to_tensor",
    method_name="argsort",
    dtype_x_axis=helpers.dtype_values_axis(
        available_dtypes=st.one_of(helpers.get_dtypes("float")),
        min_axis=-1,
        max_axis=0,
        min_num_dims=1,
        force_int_axis=True,
    ),
    descending=st.booleans(),
)
def test_paddle_argsort(
    dtype_x_axis,
    descending,
    frontend_method_data,
    init_flags,
    method_flags,
    frontend,
    on_device,
):
    input_dtypes, x, axis = dtype_x_axis
    helpers.test_frontend_method(
        init_input_dtypes=input_dtypes,
        init_all_as_kwargs_np={
            "object": x[0],
        },
        method_input_dtypes=input_dtypes,
        method_all_as_kwargs_np={
            "axis": axis,
            "descending": descending,
        },
        frontend=frontend,
        frontend_method_data=frontend_method_data,
        init_flags=init_flags,
        method_flags=method_flags,
        on_device=on_device,
    )


# floor
@handle_frontend_method(
    class_tree=CLASS_TREE,
    init_tree="paddle.to_tensor",
    method_name="floor",
    dtype_and_x=helpers.dtype_and_values(
        available_dtypes=helpers.get_dtypes("float"),
    ),
)
def test_paddle_floor(
    dtype_and_x,
    frontend_method_data,
    init_flags,
    method_flags,
    frontend,
    on_device,
):
    input_dtype, x = dtype_and_x
    helpers.test_frontend_method(
        init_input_dtypes=input_dtype,
        init_all_as_kwargs_np={
            "data": x[0],
        },
        method_input_dtypes=input_dtype,
        method_all_as_kwargs_np={},
        frontend_method_data=frontend_method_data,
        init_flags=init_flags,
        method_flags=method_flags,
        frontend=frontend,
        on_device=on_device,
    )


# sqrt
@handle_frontend_method(
    class_tree=CLASS_TREE,
    init_tree="paddle.to_tensor",
    method_name="sqrt",
    dtype_and_x=helpers.dtype_and_values(
        available_dtypes=helpers.get_dtypes("valid"),
    ),
)
def test_paddle_sqrt(
    dtype_and_x,
    frontend_method_data,
    init_flags,
    method_flags,
    frontend,
    on_device,
):
    input_dtype, x = dtype_and_x
    helpers.test_frontend_method(
        init_input_dtypes=input_dtype,
        init_all_as_kwargs_np={
            "data": x[0],
        },
        method_input_dtypes=input_dtype,
        method_all_as_kwargs_np={},
        frontend_method_data=frontend_method_data,
        init_flags=init_flags,
        method_flags=method_flags,
        frontend=frontend,
        on_device=on_device,
    )


# tanh
@handle_frontend_method(
    class_tree=CLASS_TREE,
    init_tree="paddle.to_tensor",
    method_name="tanh",
    dtype_and_x=helpers.dtype_and_values(
        available_dtypes=helpers.get_dtypes("valid"),
    ),
)
def test_paddle_tanh(
    dtype_and_x,
    frontend_method_data,
    init_flags,
    method_flags,
    frontend,
    on_device,
):
    input_dtype, x = dtype_and_x
    helpers.test_frontend_method(
        init_input_dtypes=input_dtype,
        init_all_as_kwargs_np={
            "data": x[0],
        },
        method_input_dtypes=input_dtype,
        method_all_as_kwargs_np={},
        frontend_method_data=frontend_method_data,
        init_flags=init_flags,
        method_flags=method_flags,
        frontend=frontend,
        on_device=on_device,
    )


# __(add_)__


@handle_frontend_method(
    class_tree=CLASS_TREE,
    init_tree="paddle.to_tensor",
    method_name="add_",
    dtype_and_x=helpers.dtype_and_values(
        available_dtypes=helpers.get_dtypes("float"),
    ),
)
def test_paddle_add_(
    dtype_and_x,
    frontend_method_data,
    init_flags,
    method_flags,
    frontend,
    on_device,
):
    input_dtype, x = dtype_and_x
    helpers.test_frontend_method(
        init_input_dtypes=input_dtype,
        init_all_as_kwargs_np={
            "data": x[0],
        },
        method_input_dtypes=input_dtype,
        method_all_as_kwargs_np={},
        frontend_method_data=frontend_method_data,
        init_flags=init_flags,
        method_flags=method_flags,
        frontend=frontend,
        on_device=on_device,
    )


# square
@handle_frontend_method(
    class_tree=CLASS_TREE,
    init_tree="paddle.to_tensor",
    method_name="square",
    dtype_and_x=helpers.dtype_and_values(
        available_dtypes=helpers.get_dtypes("float"),
    ),
)
def test_paddle_square(
    dtype_and_x,
    frontend_method_data,
    init_flags,
    method_flags,
    frontend,
    on_device,
):
    input_dtype, x = dtype_and_x
    helpers.test_frontend_method(
        init_input_dtypes=input_dtype,
        init_all_as_kwargs_np={
            "data": x[0],
        },
        method_input_dtypes=input_dtype,
        method_all_as_kwargs_np={},
        frontend_method_data=frontend_method_data,
        init_flags=init_flags,
        method_flags=method_flags,
        frontend=frontend,
        on_device=on_device,
    )


# cholesky
@handle_frontend_method(
    class_tree=CLASS_TREE,
    init_tree="paddle.to_tensor",
    method_name="cholesky",
    dtype_and_x=_get_dtype_and_square_matrix(),
    upper=st.booleans(),
)
def test_paddle_cholesky(
    dtype_and_x,
    upper,
    frontend_method_data,
    init_flags,
    method_flags,
    frontend,
    on_device,
):
    input_dtype, x = dtype_and_x
    x = np.matmul(x.T, x) + np.identity(x.shape[0])

    helpers.test_frontend_method(
        init_input_dtypes=input_dtype,
        init_all_as_kwargs_np={
            "data": x,
        },
        method_input_dtypes=input_dtype,
        method_all_as_kwargs_np={"upper": upper},
        frontend=frontend,
        frontend_method_data=frontend_method_data,
        init_flags=init_flags,
        method_flags=method_flags,
        on_device=on_device,
    )


# all
@handle_frontend_method(
    class_tree=CLASS_TREE,
    init_tree="paddle.to_tensor",
    method_name="all",
    dtype_x_axis=helpers.dtype_values_axis(
        available_dtypes=st.one_of(helpers.get_dtypes("float")),
        min_axis=-1,
        max_axis=0,
        min_num_dims=1,
        force_int_axis=True,
    ),
    keep_dims=st.booleans(),
)
def test_paddle_all(
    dtype_x_axis,
    keep_dims,
    frontend_method_data,
    init_flags,
    method_flags,
    frontend,
    on_device,
):
    input_dtypes, x, axis = dtype_x_axis
    helpers.test_frontend_method(
        init_input_dtypes=input_dtypes,
        init_all_as_kwargs_np={
            "object": x[0],
        },
        method_input_dtypes=input_dtypes,
        method_all_as_kwargs_np={
            "axis": axis,
            "keepdim": keep_dims,
        },
        frontend=frontend,
        frontend_method_data=frontend_method_data,
        init_flags=init_flags,
        method_flags=method_flags,
        on_device=on_device,
    )


# sort
@handle_frontend_method(
    class_tree=CLASS_TREE,
    init_tree="paddle.to_tensor",
    method_name="sort",
    dtype_x_axis=helpers.dtype_values_axis(
        available_dtypes=st.one_of(helpers.get_dtypes("float")),
        min_axis=-1,
        max_axis=0,
        min_num_dims=1,
        force_int_axis=True,
    ),
    descending=st.booleans(),
)
def test_paddle_sort(
    dtype_x_axis,
    descending,
    frontend_method_data,
    init_flags,
    method_flags,
    frontend,
    on_device,
):
    input_dtypes, x, axis = dtype_x_axis
    helpers.test_frontend_method(
        init_input_dtypes=input_dtypes,
        init_all_as_kwargs_np={
            "object": x[0],
        },
        method_input_dtypes=input_dtypes,
        method_all_as_kwargs_np={
            "axis": axis,
            "descending": descending,
        },
        frontend=frontend,
        frontend_method_data=frontend_method_data,
        init_flags=init_flags,
        method_flags=method_flags,
        on_device=on_device,
    )


#  isinf
@handle_frontend_method(
    class_tree=CLASS_TREE,
    init_tree="paddle.to_tensor",
    method_name="isinf",
    dtype_and_x=helpers.dtype_and_values(
        available_dtypes=helpers.get_dtypes("valid"),
    ),
)
def test_paddle_isinf(
    dtype_and_x,
    frontend_method_data,
    init_flags,
    method_flags,
    frontend,
    on_device,
):
    input_dtype, x = dtype_and_x
    helpers.test_frontend_method(
        init_input_dtypes=input_dtype,
        init_all_as_kwargs_np={
            "data": x[0],
        },
        method_input_dtypes=input_dtype,
        method_all_as_kwargs_np={},
        frontend_method_data=frontend_method_data,
        init_flags=init_flags,
        method_flags=method_flags,
        frontend=frontend,
        on_device=on_device,
    )


#  isfinite
@handle_frontend_method(
    class_tree=CLASS_TREE,
    init_tree="paddle.to_tensor",
    method_name="isfinite",
    dtype_and_x=helpers.dtype_and_values(
        available_dtypes=helpers.get_dtypes("valid"),
    ),
)
def test_paddle_isfinite(
    dtype_and_x,
    frontend_method_data,
    init_flags,
    method_flags,
    frontend,
    on_device,
):
    input_dtype, x = dtype_and_x
    helpers.test_frontend_method(
        init_input_dtypes=input_dtype,
        init_all_as_kwargs_np={
            "data": x[0],
        },
        method_input_dtypes=input_dtype,
        method_all_as_kwargs_np={},
        frontend_method_data=frontend_method_data,
        init_flags=init_flags,
        method_flags=method_flags,
        frontend=frontend,
        on_device=on_device,
    )


<<<<<<< HEAD
# amax
@handle_frontend_method(
    class_tree=CLASS_TREE,
    init_tree="paddle.to_tensor",
    method_name="amax",
    dtype_x_axis=helpers.dtype_values_axis(
        available_dtypes=st.one_of(helpers.get_dtypes("float", "int")),
        min_axis=None,
        max_axis=4,
        min_num_dims=0,
        max_num_dims=4,
        force_int_axis=False,
    ),
    keep_dims=st.booleans(),
)
def test_paddle_amax(
    dtype_x_axis,
    keep_dims,
=======
# erf
@handle_frontend_method(
    class_tree=CLASS_TREE,
    init_tree="paddle.to_tensor",
    method_name="erf",
    dtype_and_x=helpers.dtype_and_values(
        available_dtypes=helpers.get_dtypes("valid"),
    ),
)
def test_paddle_erf(
    dtype_and_x,
>>>>>>> 211c2fb2
    frontend_method_data,
    init_flags,
    method_flags,
    frontend,
    on_device,
):
<<<<<<< HEAD
    input_dtypes, x, axis = dtype_x_axis
    helpers.test_frontend_method(
        init_input_dtypes=input_dtypes,
        init_all_as_kwargs_np={
            "object": x[0],
        },
        method_input_dtypes=input_dtypes,
        method_all_as_kwargs_np={
            "axis": axis,
            "keepdim": keep_dims,
        },
        frontend=frontend,
        frontend_method_data=frontend_method_data,
        init_flags=init_flags,
        method_flags=method_flags,
=======
    input_dtype, x = dtype_and_x
    helpers.test_frontend_method(
        init_input_dtypes=input_dtype,
        init_all_as_kwargs_np={
            "data": x[0],
        },
        method_input_dtypes=input_dtype,
        method_all_as_kwargs_np={},
        frontend_method_data=frontend_method_data,
        init_flags=init_flags,
        method_flags=method_flags,
        frontend=frontend,
>>>>>>> 211c2fb2
        on_device=on_device,
    )<|MERGE_RESOLUTION|>--- conflicted
+++ resolved
@@ -995,7 +995,39 @@
     )
 
 
-<<<<<<< HEAD
+# erf
+@handle_frontend_method(
+    class_tree=CLASS_TREE,
+    init_tree="paddle.to_tensor",
+    method_name="erf",
+    dtype_and_x=helpers.dtype_and_values(
+        available_dtypes=helpers.get_dtypes("valid"),
+    ),
+)
+def test_paddle_erf(
+    dtype_and_x,
+    frontend_method_data,
+    init_flags,
+    method_flags,
+    frontend,
+    on_device,
+):
+    input_dtype, x = dtype_and_x
+    helpers.test_frontend_method(
+        init_input_dtypes=input_dtype,
+        init_all_as_kwargs_np={
+            "data": x[0],
+        },
+        method_input_dtypes=input_dtype,
+        method_all_as_kwargs_np={},
+        frontend_method_data=frontend_method_data,
+        init_flags=init_flags,
+        method_flags=method_flags,
+        frontend=frontend,
+        on_device=on_device,
+    )
+
+
 # amax
 @handle_frontend_method(
     class_tree=CLASS_TREE,
@@ -1014,26 +1046,12 @@
 def test_paddle_amax(
     dtype_x_axis,
     keep_dims,
-=======
-# erf
-@handle_frontend_method(
-    class_tree=CLASS_TREE,
-    init_tree="paddle.to_tensor",
-    method_name="erf",
-    dtype_and_x=helpers.dtype_and_values(
-        available_dtypes=helpers.get_dtypes("valid"),
-    ),
-)
-def test_paddle_erf(
-    dtype_and_x,
->>>>>>> 211c2fb2
-    frontend_method_data,
-    init_flags,
-    method_flags,
-    frontend,
-    on_device,
-):
-<<<<<<< HEAD
+    frontend_method_data,
+    init_flags,
+    method_flags,
+    frontend,
+    on_device,
+):
     input_dtypes, x, axis = dtype_x_axis
     helpers.test_frontend_method(
         init_input_dtypes=input_dtypes,
@@ -1049,19 +1067,5 @@
         frontend_method_data=frontend_method_data,
         init_flags=init_flags,
         method_flags=method_flags,
-=======
-    input_dtype, x = dtype_and_x
-    helpers.test_frontend_method(
-        init_input_dtypes=input_dtype,
-        init_all_as_kwargs_np={
-            "data": x[0],
-        },
-        method_input_dtypes=input_dtype,
-        method_all_as_kwargs_np={},
-        frontend_method_data=frontend_method_data,
-        init_flags=init_flags,
-        method_flags=method_flags,
-        frontend=frontend,
->>>>>>> 211c2fb2
         on_device=on_device,
     )